# airtable-llm-recruitment
<<<<<<< HEAD
End-to-end Airtable automation pipeline for candidate intake, evaluation, and shortlisting with LLM (Gemini) integration. Includes form handling, prefilled link emailing, and Python scripts for data compression, evaluation, and backfilling.

## Setup

### Requirements

- Python 3.10+

### Installation

```bash
pip install -r requirements.txt
```

### Environment variables

Create a `.env` file in the project root:

```env
# Required
AIRTABLE_BASE_ID=xxx
AIRTABLE_TOKEN=xxx
GEMINI_API_KEY=xxx

# Optional overrides
TBL_APPLICANTS=Applicants
TBL_PERSONAL_DETAILS=Personal Details
TBL_WORK_EXPERIENCE=Work Experience
TBL_SALARY_PREFERENCES=Salary Preferences
TBL_SHORTLISTED_LEADS=Shortlisted Leads
APPLICANT_LINK_FIELD=Applicant
GEMINI_MODEL=gemini-2.5-flash
RUN_LLM_ALWAYS=0
MOCK_LLM=0
LLM_SUMMARY_FIELD=LLM Summary
LLM_SCORE_FIELD=LLM Score
LLM_ISSUES_FIELD=LLM Issues
LLM_FOLLOWUPS_FIELD=LLM Follow-Ups
```

Run the scripts with the environment configured:

```bash
python backfill_all.py
=======

End-to-end Airtable automation pipeline for candidate intake, evaluation, and shortlisting with LLM (Gemini) integration. Includes form handling, prefilled link emailing, and Python scripts for data compression, evaluation, and backfilling.

## Project Overview

This project automates the recruitment workflow from initial form submission through evaluation and data expansion using Airtable and Gemini-powered Python scripts.

### Data Flow

- Form submission → Airtable intake.
- `compress_and_evaluate.py` generates summaries and scores via the Gemini API.
- `decompress_from_json.py` expands compressed JSON back into Airtable tables.
- `backfill_all.py` iterates through all applicants.

```text
Form submission
    ↓
Airtable intake
    ↓
compress_and_evaluate.py (Gemini API)
    ↓
decompress_from_json.py
    ↓
backfill_all.py
>>>>>>> 5b8999b1
```<|MERGE_RESOLUTION|>--- conflicted
+++ resolved
@@ -1,73 +1,3 @@
 # airtable-llm-recruitment
-<<<<<<< HEAD
-End-to-end Airtable automation pipeline for candidate intake, evaluation, and shortlisting with LLM (Gemini) integration. Includes form handling, prefilled link emailing, and Python scripts for data compression, evaluation, and backfilling.
 
-## Setup
-
-### Requirements
-
-- Python 3.10+
-
-### Installation
-
-```bash
-pip install -r requirements.txt
-```
-
-### Environment variables
-
-Create a `.env` file in the project root:
-
-```env
-# Required
-AIRTABLE_BASE_ID=xxx
-AIRTABLE_TOKEN=xxx
-GEMINI_API_KEY=xxx
-
-# Optional overrides
-TBL_APPLICANTS=Applicants
-TBL_PERSONAL_DETAILS=Personal Details
-TBL_WORK_EXPERIENCE=Work Experience
-TBL_SALARY_PREFERENCES=Salary Preferences
-TBL_SHORTLISTED_LEADS=Shortlisted Leads
-APPLICANT_LINK_FIELD=Applicant
-GEMINI_MODEL=gemini-2.5-flash
-RUN_LLM_ALWAYS=0
-MOCK_LLM=0
-LLM_SUMMARY_FIELD=LLM Summary
-LLM_SCORE_FIELD=LLM Score
-LLM_ISSUES_FIELD=LLM Issues
-LLM_FOLLOWUPS_FIELD=LLM Follow-Ups
-```
-
-Run the scripts with the environment configured:
-
-```bash
-python backfill_all.py
-=======
-
-End-to-end Airtable automation pipeline for candidate intake, evaluation, and shortlisting with LLM (Gemini) integration. Includes form handling, prefilled link emailing, and Python scripts for data compression, evaluation, and backfilling.
-
-## Project Overview
-
-This project automates the recruitment workflow from initial form submission through evaluation and data expansion using Airtable and Gemini-powered Python scripts.
-
-### Data Flow
-
-- Form submission → Airtable intake.
-- `compress_and_evaluate.py` generates summaries and scores via the Gemini API.
-- `decompress_from_json.py` expands compressed JSON back into Airtable tables.
-- `backfill_all.py` iterates through all applicants.
-
-```text
-Form submission
-    ↓
-Airtable intake
-    ↓
-compress_and_evaluate.py (Gemini API)
-    ↓
-decompress_from_json.py
-    ↓
-backfill_all.py
->>>>>>> 5b8999b1
-```+End-to-end Airtable automation pipeline for candidate intake, evaluation, and shortlisting with LLM (Gemini) integration. Includes form handling, prefilled link emailing, and Python scripts for data compression, evaluation, and backfilling.