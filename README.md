# airtable-llm-recruitment
<<<<<<< HEAD

End-to-end Airtable automation pipeline for candidate intake, evaluation, and shortlisting with LLM (Gemini) integration. Includes form handling, prefilled link emailing, and Python scripts for data compression, evaluation, and backfilling.
=======
End-to-end Airtable automation pipeline for candidate intake, evaluation, and shortlisting with LLM (Gemini) integration. Includes form handling, prefilled link emailing, and Python scripts for data compression, evaluation, and backfilling.

## Setup

### Requirements

- Python 3.10+

### Installation

```bash
pip install -r requirements.txt
```

### Environment variables

Create a `.env` file in the project root:

```env
# Required
AIRTABLE_BASE_ID=xxx
AIRTABLE_TOKEN=xxx
GEMINI_API_KEY=xxx

# Optional overrides
TBL_APPLICANTS=Applicants
TBL_PERSONAL_DETAILS=Personal Details
TBL_WORK_EXPERIENCE=Work Experience
TBL_SALARY_PREFERENCES=Salary Preferences
TBL_SHORTLISTED_LEADS=Shortlisted Leads
APPLICANT_LINK_FIELD=Applicant
GEMINI_MODEL=gemini-2.5-flash
RUN_LLM_ALWAYS=0
MOCK_LLM=0
LLM_SUMMARY_FIELD=LLM Summary
LLM_SCORE_FIELD=LLM Score
LLM_ISSUES_FIELD=LLM Issues
LLM_FOLLOWUPS_FIELD=LLM Follow-Ups
```

Run the scripts with the environment configured:

```bash
python backfill_all.py
```
>>>>>>> 5582b115
<|MERGE_RESOLUTION|>--- conflicted
+++ resolved
@@ -1,8 +1,5 @@
 # airtable-llm-recruitment
-<<<<<<< HEAD
 
-End-to-end Airtable automation pipeline for candidate intake, evaluation, and shortlisting with LLM (Gemini) integration. Includes form handling, prefilled link emailing, and Python scripts for data compression, evaluation, and backfilling.
-=======
 End-to-end Airtable automation pipeline for candidate intake, evaluation, and shortlisting with LLM (Gemini) integration. Includes form handling, prefilled link emailing, and Python scripts for data compression, evaluation, and backfilling.
 
 ## Setup
@@ -47,5 +44,4 @@
 
 ```bash
 python backfill_all.py
-```
->>>>>>> 5582b115
+```